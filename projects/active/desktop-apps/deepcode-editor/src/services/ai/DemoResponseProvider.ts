import { logger } from '../../services/Logger';
import {
  AICodeCompletion,
  AICodeGenerationRequest,
  AICodeGenerationResponse,
  AIContextRequest,
  AIResponse,
} from '../../types';

/**
 * Provides demo responses when no real API key is available
 */
export class DemoResponseProvider {
  static getContextualResponse(request: AIContextRequest): AIResponse {
    const query = request.userQuery.toLowerCase();

    // Check if this is a task planning request (expects JSON output)
    if (query.includes('output format (json)') || query.includes('available actions:')) {
      return this.getTaskPlanResponse(request);
    }

    if (query.includes('react') || query.includes('component')) {
      return this.getReactComponentResponse();
    }

    if (query.includes('typescript') || query.includes('interface')) {
      return this.getTypeScriptResponse();
    }

    if (query.includes('test') || query.includes('jest') || query.includes('vitest')) {
      return this.getTestResponse();
    }

    if (query.includes('hook') || query.includes('usestate') || query.includes('useeffect')) {
      return this.getReactHookResponse();
    }

    if (query.includes('function') || query.includes('arrow')) {
      return this.getFunctionResponse();
    }

    // Default response
    return {
      content: `I understand you're working on: "${request.userQuery}"

Here's a general approach:

1. **Plan your solution** - Break down the problem into smaller steps
2. **Choose the right tools** - Consider the technologies and patterns that fit
3. **Write clean code** - Focus on readability and maintainability
4. **Test your implementation** - Ensure it works as expected

${request.workspaceContext?.languages ? `Based on your project context (${request.workspaceContext.languages.join(', ')}), ` : ''}I'd be happy to help you implement this. Could you provide more specific details about what you'd like to build?`,
      metadata: {
        model: 'demo',
        tokens: 50,
        processing_time: 100,
      },
    };
  }

  static getCodeCompletion(
    code: string,
    _language: string,
    position: { line: number; column: number }
  ): AICodeCompletion[] {
    // Simple demo completions based on common patterns
    if (code.includes('console.')) {
      return [
        {
          text: 'log()',
          range: {
            startLineNumber: position.line,
            startColumn: position.column,
            endLineNumber: position.line,
            endColumn: position.column,
          },
          confidence: 0.9,
        },
      ];
    }

    if (code.includes('useState')) {
      return [
        {
          text: '(initialValue)',
          range: {
            startLineNumber: position.line,
            startColumn: position.column,
            endLineNumber: position.line,
            endColumn: position.column,
          },
          confidence: 0.85,
        },
      ];
    }

    if (code.includes('function ') || code.includes('const ')) {
      return [
        {
          text: '() => {\n  // Implementation here\n  return null\n}',
          range: {
            startLineNumber: position.line,
            startColumn: position.column,
            endLineNumber: position.line,
            endColumn: position.column,
          },
          confidence: 0.8,
        },
      ];
    }

    return [
      {
        text: '// Add your code here',
        range: {
          startLineNumber: position.line,
          startColumn: position.column,
          endLineNumber: position.line,
          endColumn: position.column,
        },
        confidence: 0.5,
      },
    ];
  }

  static getCodeGenerationResponse(request: AICodeGenerationRequest): AICodeGenerationResponse {
    return {
      code: `// Generated code based on: ${request.prompt}
const generatedFunction = () => {
  // Implementation here
  return 'Generated result'
}

export default generatedFunction`,
      language: 'typescript',
      explanation: `This is a demo implementation for "${request.prompt}". In a real scenario, I would analyze your requirements and generate appropriate code.`,
    };
  }

  private static getReactComponentResponse(): AIResponse {
    return {
      content: `Here's a React component example:

\`\`\`jsx
import React, { useState } from 'react'

function LoginForm() {
  const [email, setEmail] = useState('')
  const [password, setPassword] = useState('')
  const [isLoading, setIsLoading] = useState(false)

  const handleSubmit = async (e) => {
    e.preventDefault()
    setIsLoading(true)
    
    try {
      // API call here
      logger.debug('Login attempt:', { email, password })
    } catch (error) {
      logger.error('Login failed:', error)
    } finally {
      setIsLoading(false)
    }
  }

  return (
    <form onSubmit={handleSubmit}>
      <div>
        <label htmlFor="email">Email:</label>
        <input
          id="email"
          type="email"
          value={email}
          onChange={(e) => setEmail(e.target.value)}
          required
        />
      </div>
      <div>
        <label htmlFor="password">Password:</label>
        <input
          id="password"
          type="password"
          value={password}
          onChange={(e) => setPassword(e.target.value)}
          required
        />
      </div>
      <button type="submit" disabled={isLoading}>
        {isLoading ? 'Logging in...' : 'Login'}
      </button>
    </form>
  )
}

export default LoginForm
\`\`\`

This component includes:
- State management with useState
- Form handling
- Loading states
- Basic validation
- Proper accessibility with labels`,
      metadata: {
        model: 'demo',
        tokens: 150,
        processing_time: 200,
      },
    };
  }

  private static getTypeScriptResponse(): AIResponse {
    return {
      content: `Here's a TypeScript interface and implementation example:

\`\`\`typescript
interface User {
  id: string
  name: string
  email: string
  role: 'admin' | 'user' | 'guest'
  createdAt: Date
  updatedAt: Date
}

interface UserService {
  createUser(userData: Omit<User, 'id' | 'createdAt' | 'updatedAt'>): Promise<User>
  getUserById(id: string): Promise<User | null>
  updateUser(id: string, updates: Partial<User>): Promise<User>
  deleteUser(id: string): Promise<boolean>
}

class UserServiceImpl implements UserService {
  private users: Map<string, User> = new Map()

  async createUser(userData: Omit<User, 'id' | 'createdAt' | 'updatedAt'>): Promise<User> {
    const user: User = {
      ...userData,
      id: crypto.randomUUID(),
      createdAt: new Date(),
      updatedAt: new Date()
    }
    
    this.users.set(user.id, user)
    return user
  }

  async getUserById(id: string): Promise<User | null> {
    return this.users.get(id) || null
  }

  async updateUser(id: string, updates: Partial<User>): Promise<User> {
    const existingUser = this.users.get(id)
    if (!existingUser) {
      throw new Error('User not found')
    }

    const updatedUser: User = {
      ...existingUser,
      ...updates,
      updatedAt: new Date()
    }

    this.users.set(id, updatedUser)
    return updatedUser
  }

  async deleteUser(id: string): Promise<boolean> {
    return this.users.delete(id)
  }
}
\`\`\`

This demonstrates:
- Interface definitions with union types
- Generic types and utility types (Omit, Partial)
- Class implementation of interfaces
- Async/await patterns
- Error handling`,
      metadata: {
        model: 'demo',
        tokens: 180,
        processing_time: 250,
      },
    };
  }

  private static getTestResponse(): AIResponse {
    return {
      content: `Here's a comprehensive test example:

\`\`\`typescript
import { describe, it, expect, beforeEach, vi } from 'vitest'
import { render, screen, fireEvent } from '@testing-library/react'
import userEvent from '@testing-library/user-event'
import { LoginForm } from './LoginForm'

describe('LoginForm', () => {
  const mockOnSubmit = vi.fn()

  beforeEach(() => {
    vi.clearAllMocks()
  })

  it('should render login form with email and password fields', () => {
    render(<LoginForm onSubmit={mockOnSubmit} />)
    
    expect(screen.getByLabelText(/email/i)).toBeInTheDocument()
    expect(screen.getByLabelText(/password/i)).toBeInTheDocument()
    expect(screen.getByRole('button', { name: /login/i })).toBeInTheDocument()
  })

  it('should call onSubmit with form data when submitted', async () => {
    const user = userEvent.setup()
    render(<LoginForm onSubmit={mockOnSubmit} />)
    
    await user.type(screen.getByLabelText(/email/i), 'test@example.com')
    await user.type(screen.getByLabelText(/password/i), 'password123')
    await user.click(screen.getByRole('button', { name: /login/i }))
    
    expect(mockOnSubmit).toHaveBeenCalledWith({
      email: 'test@example.com',
      password: 'password123'
    })
  })

  it('should show loading state when submitting', async () => {
    const user = userEvent.setup()
    mockOnSubmit.mockImplementation(() => new Promise(resolve => setTimeout(resolve, 100)))
    
    render(<LoginForm onSubmit={mockOnSubmit} />)
    
    await user.click(screen.getByRole('button', { name: /login/i }))
    
    expect(screen.getByText(/logging in/i)).toBeInTheDocument()
  })
})
\`\`\`

This test covers:
- Component rendering
- User interactions
- Form submission
- Loading states
- Mocking functions
- Async testing patterns`,
      metadata: {
        model: 'demo',
        tokens: 120,
        processing_time: 180,
      },
    };
  }

  private static getReactHookResponse(): AIResponse {
    return {
      content: `Here's a custom React hook example:

\`\`\`typescript
import { useState, useEffect, useCallback } from 'react'

interface UseApiOptions<T> {
  initialData?: T
  onSuccess?: (data: T) => void
  onError?: (error: Error) => void
}

interface UseApiResult<T> {
  data: T | null
  loading: boolean
  error: Error | null
  refetch: () => Promise<void>
}

function useApi<T>(
  fetcher: () => Promise<T>,
  dependencies: unknown[] = [],
  options: UseApiOptions<T> = {}
): UseApiResult<T> {
  const [data, setData] = useState<T | null>(options.initialData || null)
  const [loading, setLoading] = useState(false)
  const [error, setError] = useState<Error | null>(null)

  const fetchData = useCallback(async () => {
    try {
      setLoading(true)
      setError(null)
      const result = await fetcher()
      setData(result)
      options.onSuccess?.(result)
    } catch (err) {
      const error = err instanceof Error ? err : new Error('Unknown error')
      setError(error)
      options.onError?.(error)
    } finally {
      setLoading(false)
    }
  }, dependencies)

  useEffect(() => {
    fetchData()
  }, [fetchData])

  return {
    data,
    loading,
    error,
    refetch: fetchData
  }
}

// Usage example
function UserProfile({ userId }: { userId: string }) {
  const { data: user, loading, error, refetch } = useApi(
    () => fetch(\`/api/users/\${userId}\`).then(res => res.json()),
    [userId],
    {
      onError: (error) => logger.error('Failed to load user:', error)
    }
  )

  if (loading) return <div>Loading...</div>
  if (error) return <div>Error: {error.message}</div>
  if (!user) return <div>No user found</div>

  return (
    <div>
      <h1>{user.name}</h1>
      <p>{user.email}</p>
      <button onClick={refetch}>Refresh</button>
    </div>
  )
}
\`\`\`

This hook provides:
- Generic type support
- Loading and error states
- Automatic refetching
- Dependency tracking
- Success/error callbacks`,
      metadata: {
        model: 'demo',
        tokens: 160,
        processing_time: 220,
      },
    };
  }

  private static getFunctionResponse(): AIResponse {
    return {
      content: `Here are function examples with different patterns:

\`\`\`typescript
// Arrow function with type annotations
const processData = <T>(
  data: T[],
  predicate: (item: T) => boolean,
  transform: (item: T) => T
): T[] => {
  return data
    .filter(predicate)
    .map(transform)
}

// Traditional function with overloads
function formatValue(value: string): string
function formatValue(value: number): string
function formatValue(value: boolean): string
function formatValue(value: string | number | boolean): string {
  if (typeof value === 'string') {
    return value.trim().toLowerCase()
  }
  if (typeof value === 'number') {
    return value.toLocaleString()
  }
  return value ? 'yes' : 'no'
}

// Async function with error handling
const fetchWithRetry = async (
  url: string,
  maxRetries: number = 3
): Promise<Response> => {
  let lastError: Error

  for (let attempt = 1; attempt <= maxRetries; attempt++) {
    try {
      const response = await fetch(url)
      if (!response.ok) {
        throw new Error(\`HTTP \${response.status}: \${response.statusText}\`)
      }
      return response
    } catch (error) {
      lastError = error instanceof Error ? error : new Error('Unknown error')
      if (attempt === maxRetries) {
        throw lastError
      }
      // Wait before retry (exponential backoff)
      await new Promise(resolve => setTimeout(resolve, 1000 * attempt))
    }
  }

  throw lastError!
}

// Higher-order function
const createValidator = <T>(
  rules: Array<(value: T) => string | null>
) => {
  return (value: T): string[] => {
    return rules
      .map(rule => rule(value))
      .filter((error): error is string => error !== null)
  }
}

// Usage examples
const emailValidator = createValidator<string>([
  (email) => email.includes('@') ? null : 'Must contain @',
  (email) => email.length > 5 ? null : 'Too short'
])

const errors = emailValidator('test@example.com')
logger.debug(errors) // []
\`\`\`

These examples show:
- Generic functions
- Function overloads
- Async/await patterns
- Error handling
- Higher-order functions
- Type guards`,
      metadata: {
        model: 'demo',
        tokens: 200,
        processing_time: 300,
      },
    };
  }

  private static getTaskPlanResponse(request: AIContextRequest): AIResponse {
    // Extract the user request from the planning prompt
    const userRequestMatch = request.userQuery.match(/USER REQUEST: (.+?)(?:\n|$)/);
    const userRequest = userRequestMatch ? userRequestMatch[1] : 'Complete the task';

    // Extract workspace root
    const workspaceRootMatch = request.userQuery.match(/- Root: (.+?)(?:\n|$)/);
    const workspaceRoot = workspaceRootMatch ? workspaceRootMatch[1] : '/';

    // Determine appropriate steps based on the request
    let steps = [];

    if (userRequest.toLowerCase().includes('review') || userRequest.toLowerCase().includes('analyze')) {
      steps = [
        {
          order: 1,
          title: 'Read project structure',
          description: `Analyze the directory structure of ${workspaceRoot}`,
          action: {
            type: 'search_codebase',
            params: {
              searchQuery: 'project structure',
<<<<<<< HEAD
              workspaceRoot: workspaceRoot,
=======
              workspaceRoot,
>>>>>>> 25e57183
              pattern: '*',
              includeFiles: true,
              includeDirs: true
            }
          },
          requiresApproval: false,
          maxRetries: 3
        },
        {
          order: 2,
          title: 'Analyze key files',
          description: 'Review package.json, tsconfig.json, and main entry points',
          action: {
            type: 'analyze_code',
            params: {
<<<<<<< HEAD
              workspaceRoot: workspaceRoot,
=======
              workspaceRoot,
>>>>>>> 25e57183
              files: ['package.json', 'tsconfig.json', 'src/index.tsx', 'src/App.tsx']
            }
          },
          requiresApproval: false,
          maxRetries: 3
        },
        {
          order: 3,
          title: 'Generate analysis report',
          description: 'Create a comprehensive report of findings',
          action: {
            type: 'write_file',
            params: {
              filePath: `${workspaceRoot}/ANALYSIS_REPORT.md`,
              content: '# Project Analysis Report\n\n*Analysis will be generated here*'
            }
          },
          requiresApproval: true,
          maxRetries: 3
        }
      ];
    } else if (userRequest.toLowerCase().includes('create') || userRequest.toLowerCase().includes('new')) {
      steps = [
        {
          order: 1,
          title: 'Create new file',
          description: `Create the requested file in ${workspaceRoot}`,
          action: {
            type: 'write_file',
            params: {
              filePath: `${workspaceRoot}/new-file.tsx`,
              content: '// New file created by Agent Mode'
            }
          },
          requiresApproval: true,
          maxRetries: 3
        }
      ];
    } else if (userRequest.toLowerCase().includes('fix') || userRequest.toLowerCase().includes('bug')) {
      steps = [
        {
          order: 1,
          title: 'Identify the issue',
          description: 'Search codebase for potential issues',
          action: {
            type: 'search_codebase',
            params: {
              searchQuery: 'TODO FIXME BUG ERROR',
<<<<<<< HEAD
              workspaceRoot: workspaceRoot,
=======
              workspaceRoot,
>>>>>>> 25e57183
              pattern: 'TODO|FIXME|BUG|ERROR'
            }
          },
          requiresApproval: false,
          maxRetries: 3
        },
        {
          order: 2,
          title: 'Apply fix',
          description: 'Modify the identified files to fix the issue',
          action: {
            type: 'edit_file',
            params: {
              filePath: `${workspaceRoot}/src/buggy-file.tsx`,
              oldText: '// Old code',
              newText: '// Fixed code'
            }
          },
          requiresApproval: true,
          maxRetries: 3
        }
      ];
    } else {
      // Generic task
      steps = [
        {
          order: 1,
          title: 'Execute task',
          description: userRequest,
          action: {
            type: 'custom',
            params: {
<<<<<<< HEAD
              userRequest: userRequest
=======
              userRequest
>>>>>>> 25e57183
            }
          },
          requiresApproval: true,
          maxRetries: 3
        }
      ];
    }

    const taskPlan = {
      title: userRequest,
      description: `Demo mode: Task plan for "${userRequest}"`,
      reasoning: 'This is a demo task plan. In production mode with a real AI API key, the agent would generate context-aware steps based on your actual codebase.',
<<<<<<< HEAD
      steps: steps,
=======
      steps,
>>>>>>> 25e57183
      warnings: [
        'Demo mode active - using simulated task planning',
        'Configure an AI API key in Settings for real autonomous capabilities'
      ]
    };

    return {
      content: JSON.stringify(taskPlan, null, 2),
      metadata: {
        model: 'demo',
        tokens: 100,
        processing_time: 150,
      },
    };
  }
}<|MERGE_RESOLUTION|>--- conflicted
+++ resolved
@@ -563,11 +563,7 @@
             type: 'search_codebase',
             params: {
               searchQuery: 'project structure',
-<<<<<<< HEAD
-              workspaceRoot: workspaceRoot,
-=======
               workspaceRoot,
->>>>>>> 25e57183
               pattern: '*',
               includeFiles: true,
               includeDirs: true
@@ -583,11 +579,7 @@
           action: {
             type: 'analyze_code',
             params: {
-<<<<<<< HEAD
-              workspaceRoot: workspaceRoot,
-=======
               workspaceRoot,
->>>>>>> 25e57183
               files: ['package.json', 'tsconfig.json', 'src/index.tsx', 'src/App.tsx']
             }
           },
@@ -636,11 +628,7 @@
             type: 'search_codebase',
             params: {
               searchQuery: 'TODO FIXME BUG ERROR',
-<<<<<<< HEAD
-              workspaceRoot: workspaceRoot,
-=======
               workspaceRoot,
->>>>>>> 25e57183
               pattern: 'TODO|FIXME|BUG|ERROR'
             }
           },
@@ -673,11 +661,7 @@
           action: {
             type: 'custom',
             params: {
-<<<<<<< HEAD
-              userRequest: userRequest
-=======
               userRequest
->>>>>>> 25e57183
             }
           },
           requiresApproval: true,
@@ -690,11 +674,7 @@
       title: userRequest,
       description: `Demo mode: Task plan for "${userRequest}"`,
       reasoning: 'This is a demo task plan. In production mode with a real AI API key, the agent would generate context-aware steps based on your actual codebase.',
-<<<<<<< HEAD
-      steps: steps,
-=======
       steps,
->>>>>>> 25e57183
       warnings: [
         'Demo mode active - using simulated task planning',
         'Configure an AI API key in Settings for real autonomous capabilities'
