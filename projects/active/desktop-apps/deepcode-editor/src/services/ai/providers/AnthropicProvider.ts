/**
 * Anthropic Provider - Implementation for Claude API integration
 */
import { logger } from '../../../services/Logger';
<<<<<<< HEAD

=======
>>>>>>> 25e57183
import {
  AIModel,
  AIProvider,
  AIProviderConfig,
  CompletionOptions,
  CompletionResponse,
  IAIProvider,
  MODEL_REGISTRY,
  StreamCompletionResponse} from '../AIProviderInterface';

interface AnthropicMessage {
  role: 'user' | 'assistant';
  content: string;
}

interface AnthropicCompletionRequest {
  model: string;
  messages: AnthropicMessage[];
  max_tokens: number;
  temperature?: number;
  top_p?: number;
  stop_sequences?: string[];
  stream?: boolean;
  system?: string;
}

export class AnthropicProvider implements IAIProvider {
  private config!: AIProviderConfig;
  private apiKey!: string;
  private baseUrl: string = 'https://api.anthropic.com';
  private anthropicVersion: string = '2023-06-01';
  private usageStats = {
    tokensUsed: 0,
    estimatedCost: 0,
    requestCount: 0
  };
  private abortController?: AbortController;

  async initialize(config: AIProviderConfig): Promise<void> {
    this.config = config;
    this.apiKey = config.apiKey;
    if (config.baseUrl) {
      this.baseUrl = config.baseUrl;
    }

    // Validate configuration
    if (!this.apiKey) {
      throw new Error('Anthropic API key is required');
    }

    await this.validateConnection();
  }

  async complete(model: string, options: CompletionOptions): Promise<CompletionResponse> {
    // Extract system message if present
    const systemMessage = options.messages.find(m => m.role === 'system');
    const conversationMessages = options.messages.filter(m => m.role !== 'system');

    // Convert messages to Anthropic format
    const anthropicMessages: AnthropicMessage[] = conversationMessages.map(msg => ({
      role: msg.role === 'user' ? 'user' : 'assistant',
      content: msg.content
    }));

    const request: AnthropicCompletionRequest = {
      model,
      messages: anthropicMessages,
      max_tokens: options.maxTokens ?? this.config.maxTokens ?? 4096,
      temperature: options.temperature ?? this.config.temperature ?? 0.7,
      top_p: options.topP,
      stop_sequences: options.stop,
      stream: false,
      ...(systemMessage && { system: systemMessage.content })
    };

    try {
      const response = await fetch(`${this.baseUrl}/v1/messages`, {
        method: 'POST',
        headers: {
          'Content-Type': 'application/json',
          'x-api-key': this.apiKey,
          'anthropic-version': this.anthropicVersion
        },
        body: JSON.stringify(request)
      });

      if (!response.ok) {
        const error = await response.text();
        throw new Error(`Anthropic API error: ${response.status} - ${error}`);
      }

      const data = await response.json();
      
      // Update usage stats
      if (data.usage) {
        this.usageStats.tokensUsed += data.usage.input_tokens + data.usage.output_tokens;
        this.usageStats.requestCount++;
        
        // Calculate cost based on model
        const modelInfo = MODEL_REGISTRY[model];
        if (modelInfo) {
          const inputCost = (data.usage.input_tokens / 1000000) * modelInfo.costPerMillionInput;
          const outputCost = (data.usage.output_tokens / 1000000) * modelInfo.costPerMillionOutput;
          this.usageStats.estimatedCost += inputCost + outputCost;
        }
      }

      return {
        id: data.id,
        choices: [{
          message: {
            role: 'assistant',
            content: data.content[0].text
          },
          finishReason: data.stop_reason || 'stop',
          index: 0
        }],
        usage: {
          promptTokens: data.usage?.input_tokens || 0,
          completionTokens: data.usage?.output_tokens || 0,
          totalTokens: (data.usage?.input_tokens || 0) + (data.usage?.output_tokens || 0),
          estimatedCost: this.calculateCost(data.usage)
        },
        model: data.model,
        created: Date.now() / 1000
      };
    } catch (error) {
      logger.error('Anthropic completion error:', error);
      throw error;
    }
  }

  async *streamComplete(
    model: string,
    options: CompletionOptions
  ): AsyncGenerator<StreamCompletionResponse> {
    // Extract system message if present
    const systemMessage = options.messages.find(m => m.role === 'system');
    const conversationMessages = options.messages.filter(m => m.role !== 'system');

    // Convert messages to Anthropic format
    const anthropicMessages: AnthropicMessage[] = conversationMessages.map(msg => ({
      role: msg.role === 'user' ? 'user' : 'assistant',
      content: msg.content
    }));

    const request: AnthropicCompletionRequest = {
      model,
      messages: anthropicMessages,
      max_tokens: options.maxTokens ?? this.config.maxTokens ?? 4096,
      temperature: options.temperature ?? this.config.temperature ?? 0.7,
      top_p: options.topP,
      stop_sequences: options.stop,
      stream: true,
      ...(systemMessage && { system: systemMessage.content })
    };

    this.abortController = new AbortController();

    try {
      const response = await fetch(`${this.baseUrl}/v1/messages`, {
        method: 'POST',
        headers: {
          'Content-Type': 'application/json',
          'x-api-key': this.apiKey,
          'anthropic-version': this.anthropicVersion
        },
        body: JSON.stringify(request),
        signal: this.abortController.signal
      });

      if (!response.ok) {
        const error = await response.text();
        throw new Error(`Anthropic API error: ${response.status} - ${error}`);
      }

      const reader = response.body?.getReader();
      if (!reader) {
        throw new Error('No response body');
      }

      const decoder = new TextDecoder();
      let buffer = '';
      let messageId = '';

      while (true) {
        const { done, value } = await reader.read();
        if (done) {break;}

        buffer += decoder.decode(value, { stream: true });
        const lines = buffer.split('\n');
        buffer = lines.pop() || '';

        for (const line of lines) {
          if (line.startsWith('data: ')) {
            const data = line.slice(6);
            
            try {
              const parsed = JSON.parse(data);
              
              if (parsed.type === 'message_start') {
                messageId = parsed.message.id;
              } else if (parsed.type === 'content_block_delta') {
                const streamResponse: StreamCompletionResponse = {
                  id: messageId,
                  choices: [{
                    delta: {
                      content: parsed.delta.text
                    },
                    index: 0
                  }],
                  model,
                  created: Date.now() / 1000
                };

                yield streamResponse;
              } else if (parsed.type === 'message_stop') {
                          return;
              }
            } catch (e) {
              logger.error('Error parsing stream chunk:', e);
            }
          }
        }
      }

    } catch (error) {
      if ((error as Error).name === 'AbortError') {
        logger.debug('Stream cancelled');
      } else {
        logger.error('Anthropic stream error:', error);
        throw error;
      }
    }
  }

  async getAvailableModels(): Promise<AIModel[]> {
    // Return Anthropic models from registry
    return Object.values(MODEL_REGISTRY).filter(model => model.provider === AIProvider.ANTHROPIC);
  }

  async validateConnection(): Promise<boolean> {
    try {
      // Anthropic doesn't have a simple endpoint to validate the key
      // We'll make a minimal request to check if the key is valid
      const response = await fetch(`${this.baseUrl}/v1/messages`, {
        method: 'POST',
        headers: {
          'Content-Type': 'application/json',
          'x-api-key': this.apiKey,
          'anthropic-version': this.anthropicVersion
        },
        body: JSON.stringify({
          model: 'claude-3-haiku-20240307',
          messages: [{ role: 'user', content: 'Hi' }],
          max_tokens: 1
        })
      });

      // If we get a 401, the key is invalid
      // If we get a 200 or even a 400 (bad request), the key is valid
      return response.status !== 401;
    } catch (error) {
      logger.error('Anthropic connection validation failed:', error);
      return false;
    }
  }

  async getUsageStats(): Promise<{
    tokensUsed: number;
    estimatedCost: number;
    requestCount: number;
  }> {
    return { ...this.usageStats };
  }

  cancelStream(): void {
    if (this.abortController) {
      this.abortController.abort();
      this.abortController = undefined;
    }
  }

  private calculateCost(usage: any, modelName?: string): number {
    if (!usage) {return 0;}

    const modelInfo = MODEL_REGISTRY[modelName || this.config.model];
    if (!modelInfo) {return 0;}

    const inputCost = (usage.input_tokens / 1000000) * modelInfo.costPerMillionInput;
    const outputCost = (usage.output_tokens / 1000000) * modelInfo.costPerMillionOutput;
    
    return inputCost + outputCost;
  }
}<|MERGE_RESOLUTION|>--- conflicted
+++ resolved
@@ -2,10 +2,6 @@
  * Anthropic Provider - Implementation for Claude API integration
  */
 import { logger } from '../../../services/Logger';
-<<<<<<< HEAD
-
-=======
->>>>>>> 25e57183
 import {
   AIModel,
   AIProvider,
