--- conflicted
+++ resolved
@@ -2,11 +2,7 @@
  * DeepSeek Provider - Implementation for DeepSeek API integration
  */
 import { logger } from '../../../services/Logger';
-<<<<<<< HEAD
-
-=======
 import { SecureApiKeyManager } from '@vibetech/shared-utils/security';
->>>>>>> 25e57183
 import {
   AIModel,
   AIProvider,
