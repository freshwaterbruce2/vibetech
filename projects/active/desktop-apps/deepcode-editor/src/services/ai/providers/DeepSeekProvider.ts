--- conflicted
+++ resolved
@@ -2,11 +2,7 @@
  * DeepSeek Provider - Implementation for DeepSeek API integration
  */
 import { logger } from '../../../services/Logger';
-<<<<<<< HEAD
-
-=======
 import { SecureApiKeyManager } from '@vibetech/shared-utils/security';
->>>>>>> 1760663b
 import {
   AIModel,
   AIProvider,
