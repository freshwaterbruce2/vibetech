--- conflicted
+++ resolved
@@ -1,11 +1,6 @@
 /**
  * Auto-update service for keeping the application up to date
  */
-<<<<<<< HEAD
-import { logger } from '../services/Logger';
-
-=======
->>>>>>> 1760663b
 // Import electron types
 import '../types/electron.d';
 
