/**
 * Secure API Key Manager
 * Provides validation, encryption, and secure storage for API keys
 */
<<<<<<< HEAD
import { logger } from '../services/Logger';

=======
>>>>>>> 25e57183
import * as CryptoJS from 'crypto-js';

import { logger } from '../services/Logger';

// API key validation patterns
const API_KEY_PATTERNS = {
  DEEPSEEK: /^sk-[a-f0-9]{32,}$/i,
  OPENAI: /^sk-[a-zA-Z0-9]{48,}$/,
  ANTHROPIC: /^sk-ant-[a-zA-Z0-9\-_]{95,}$/,
  GOOGLE: /^AIza[a-zA-Z0-9\-_]{35}$/,
  GITHUB: /^ghp_[a-zA-Z0-9]{36}$|^github_pat_[a-zA-Z0-9_]{82}$/
};

interface ApiKeyMetadata {
  provider: string;
  isValid: boolean;
  lastValidated: Date;
  encrypted: boolean;
}

interface StoredApiKey {
  key: string;
  metadata: ApiKeyMetadata;
}

interface ElectronStorageAPI {
  get: (key: string) => Promise<{ success: boolean; value: any }>;
  set: (key: string, value: any) => Promise<{ success: boolean }>;
  remove: (key: string) => Promise<{ success: boolean }>;
  keys: () => Promise<{ success: boolean; keys: string[] }>;
}

export class SecureApiKeyManager {
  private static instance: SecureApiKeyManager;
  private encryptionKey: string;
  private storage: Storage;
  private electronStorage: ElectronStorageAPI | null = null;
  private isElectron: boolean = false;

  private constructor() {
<<<<<<< HEAD
=======
    // Check if running in Electron
    if (typeof window !== 'undefined' && (window as any).electron?.storage) {
      this.isElectron = true;
      this.electronStorage = (window as any).electron.storage;
      logger.info('Using Electron secure storage for API keys');
    } else {
      logger.info('Using localStorage for API keys (browser mode)');
    }

>>>>>>> 25e57183
    // Initialize storage first, then get encryption key
    this.storage = window.localStorage;
    // Generate or retrieve encryption key from secure storage
    this.encryptionKey = this.getOrCreateEncryptionKey();
  }

  public static getInstance(): SecureApiKeyManager {
    if (!SecureApiKeyManager.instance) {
      SecureApiKeyManager.instance = new SecureApiKeyManager();
    }
    return SecureApiKeyManager.instance;
  }

  /**
   * Validate API key format and structure
   */
  public validateApiKey(key: string, provider: string): boolean {
    if (!key || typeof key !== 'string') {
      return false;
    }

    // Remove whitespace
    const cleanKey = key.trim();

    // Check minimum length
    if (cleanKey.length < 20) {
      return false;
    }

    // Check for obvious security issues
    if (this.containsSuspiciousPatterns(cleanKey)) {
      return false;
    }

    // Validate against provider-specific patterns
    const pattern = API_KEY_PATTERNS[provider.toUpperCase() as keyof typeof API_KEY_PATTERNS];
    if (pattern && !pattern.test(cleanKey)) {
      return false;
    }

    return true;
  }

  /**
   * Encrypt API key before storage
   */
  public encryptApiKey(key: string): string {
    try {
      const encrypted = CryptoJS.AES.encrypt(key, this.encryptionKey).toString();
      return encrypted;
    } catch (error) {
      logger.error('Failed to encrypt API key:', error);
      throw new Error('Encryption failed');
    }
  }

  /**
   * Decrypt API key from storage
   */
  public decryptApiKey(encryptedKey: string): string {
    try {
      const bytes = CryptoJS.AES.decrypt(encryptedKey, this.encryptionKey);
      const decrypted = bytes.toString(CryptoJS.enc.Utf8);
      
      if (!decrypted) {
        throw new Error('Invalid encryption key or corrupted data');
      }
      
      return decrypted;
    } catch (error) {
      logger.error('Failed to decrypt API key:', error);
      throw new Error('Decryption failed');
    }
  }

  /**
   * Store API key securely
   */
  public async storeApiKey(provider: string, key: string): Promise<boolean> {
    try {
      // Validate the key first
      if (!this.validateApiKey(key, provider)) {
        throw new Error(`Invalid ${provider} API key format`);
      }

      // Encrypt the key
      const encryptedKey = this.encryptApiKey(key);

      // Create metadata
      const metadata: ApiKeyMetadata = {
        provider: provider.toLowerCase(),
        isValid: true,
        lastValidated: new Date(),
        encrypted: true
      };

      // Store the encrypted key with metadata
      const storedKey: StoredApiKey = {
        key: encryptedKey,
        metadata
      };

      const storageKey = `secure_api_key_${provider.toLowerCase()}`;

      // Use Electron storage if available
      if (this.isElectron && this.electronStorage) {
        const result = await this.electronStorage.set(storageKey, JSON.stringify(storedKey));
        if (!result.success) {
          throw new Error('Failed to save to Electron storage');
        }
      }

      // Always also save to localStorage as a fallback for immediate use
      this.storage.setItem(storageKey, JSON.stringify(storedKey));

      // Also update environment variable for immediate use
      this.updateEnvironmentVariable(provider, key);

      return true;
    } catch (error) {
      logger.error('Failed to store API key:', error);
      return false;
    }
  }

  /**
   * Retrieve and decrypt API key
   */
  public async getApiKey(provider: string): Promise<string | null> {
    try {
      const storageKey = `secure_api_key_${provider.toLowerCase()}`;
      let storedData = null;

      // Try Electron storage first
      if (this.isElectron && this.electronStorage) {
        const result = await this.electronStorage.get(storageKey);
        if (result.success && result.value) {
          storedData = result.value;
        }
      }

      // Fallback to localStorage if not found in Electron storage
      if (!storedData) {
        storedData = this.storage.getItem(storageKey);
      }

      if (!storedData) {
        // Fallback to environment variable
        return this.getEnvironmentVariable(provider);
      }

      const storedKey: StoredApiKey = typeof storedData === 'string' ?
        JSON.parse(storedData) : storedData;

      // Verify metadata
      if (!storedKey.metadata.encrypted) {
        logger.warn('API key not encrypted, removing...');
<<<<<<< HEAD
        this.removeApiKey(provider);
=======
        await this.removeApiKey(provider);
>>>>>>> 25e57183
        return null;
      }

      // Decrypt and return
      const decryptedKey = this.decryptApiKey(storedKey.key);

      // Validate decrypted key
      if (!this.validateApiKey(decryptedKey, provider)) {
        logger.warn('Stored API key is invalid, removing...');
<<<<<<< HEAD
        this.removeApiKey(provider);
=======
        await this.removeApiKey(provider);
>>>>>>> 25e57183
        return null;
      }

      return decryptedKey;
    } catch (error) {
      logger.error('Failed to retrieve API key:', error);
<<<<<<< HEAD
      this.removeApiKey(provider); // Remove corrupted key
=======
      await this.removeApiKey(provider); // Remove corrupted key
>>>>>>> 25e57183
      return null;
    }
  }

  /**
   * Remove API key from storage
   */
  public async removeApiKey(provider: string): Promise<boolean> {
    try {
      const storageKey = `secure_api_key_${provider.toLowerCase()}`;

      // Remove from Electron storage if available
      if (this.isElectron && this.electronStorage) {
        await this.electronStorage.remove(storageKey);
      }

      // Also remove from localStorage
      this.storage.removeItem(storageKey);

      // Also clear environment variable
      this.clearEnvironmentVariable(provider);

      return true;
    } catch (error) {
      logger.error('Failed to remove API key:', error);
      return false;
    }
  }

  /**
   * List stored API key providers (without exposing keys)
   */
  public async getStoredProviders(): Promise<Array<{ provider: string; metadata: ApiKeyMetadata }>> {
    const providers: Array<{ provider: string; metadata: ApiKeyMetadata }> = [];

    try {
      let keys: string[] = [];

      // Try Electron storage first
      if (this.isElectron && this.electronStorage) {
        const result = await this.electronStorage.keys();
        if (result.success && result.keys) {
          keys = result.keys;
        }
      }

      // Fallback to localStorage
      if (keys.length === 0) {
        for (let i = 0; i < this.storage.length; i++) {
          const key = this.storage.key(i);
          if (key) {keys.push(key);}
        }
      }

      // Process keys
      for (const key of keys) {
        if (key && key.startsWith('secure_api_key_')) {
          const provider = key.replace('secure_api_key_', '');
          let storedData = null;

          // Try Electron storage first
          if (this.isElectron && this.electronStorage) {
            const result = await this.electronStorage.get(key);
            if (result.success && result.value) {
              storedData = result.value;
            }
          }

          // Fallback to localStorage
          if (!storedData) {
            storedData = this.storage.getItem(key);
          }

          if (storedData) {
            const storedKey: StoredApiKey = typeof storedData === 'string' ?
              JSON.parse(storedData) : storedData;
            providers.push({
              provider,
              metadata: storedKey.metadata
            });
          }
        }
      }
    } catch (error) {
      logger.error('Failed to list providers:', error);
    }

    return providers;
  }

  /**
   * Test API key by making a validation request
   */
  public async testApiKey(provider: string, key?: string): Promise<boolean> {
    const apiKey = key || await this.getApiKey(provider);
    if (!apiKey) {
      return false;
    }

    try {
      switch (provider.toLowerCase()) {
        case 'deepseek':
          return await this.testDeepSeekKey(apiKey);
        case 'openai':
          return await this.testOpenAIKey(apiKey);
        case 'anthropic':
          return await this.testAnthropicKey(apiKey);
        case 'google':
          return await this.testGoogleKey(apiKey);
        case 'github':
          return await this.testGitHubKey(apiKey);
        default:
          return false;
      }
    } catch (error) {
      logger.error(`Failed to test ${provider} API key:`, error);
      return false;
    }
  }

  private async getOrCreateEncryptionKeyAsync(): Promise<string> {
    const keyName = 'deepcode_encryption_key';
    let key = null;

    // Try Electron storage first
    if (this.isElectron && this.electronStorage) {
      const result = await this.electronStorage.get(keyName);
      if (result.success && result.value) {
        key = result.value;
      }
    }

    // Fallback to localStorage
    if (!key) {
      key = this.storage.getItem(keyName);
    }

    if (!key) {
      // Generate a new encryption key
      key = CryptoJS.lib.WordArray.random(256/8).toString();

      // Save to Electron storage if available
      if (this.isElectron && this.electronStorage) {
        await this.electronStorage.set(keyName, key);
      }

      // Also save to localStorage
      this.storage.setItem(keyName, key);
    }

    return key;
  }

  private getOrCreateEncryptionKey(): string {
    const keyName = 'deepcode_encryption_key';
    let key = this.storage.getItem(keyName);

    if (!key) {
      // Generate a new encryption key
      key = CryptoJS.lib.WordArray.random(256/8).toString();
      this.storage.setItem(keyName, key);

      // Also save to Electron storage if available (non-blocking)
      if (this.isElectron && this.electronStorage) {
        this.electronStorage.set(keyName, key).catch(err =>
          logger.error('Failed to save encryption key to Electron storage:', err)
        );
      }
    }

    return key;
  }

  private containsSuspiciousPatterns(key: string): boolean {
    const suspiciousPatterns = [
      /javascript:/i,
      /<script/i,
      /eval\(/i,
      /function\s*\(/i,
      /\bexec\b/i,
      /\bsystem\b/i,
      /\.\.\//,
      /[<>'"]/
    ];

    return suspiciousPatterns.some(pattern => pattern.test(key));
  }

  private updateEnvironmentVariable(provider: string, key: string): void {
    // Update the environment variable for immediate use
    const envVarName = `VITE_${provider.toUpperCase()}_API_KEY`;
    if (typeof window !== 'undefined' && (window as any).electronAPI) {
      // In Electron, we can't directly set env vars, but we can store for the session
      (window as any).electronAPI.setTempEnvVar(envVarName, key);
    }
  }

  private getEnvironmentVariable(provider: string): string | null {
    const envVarName = `VITE_${provider.toUpperCase()}_API_KEY`;
    try {
      // Try process.env first (Node.js environment)
      if (typeof process !== 'undefined' && process.env) {
        return process.env[envVarName] || null;
      }
      // For browser environments, this will be handled by bundler
      // Return null as we can't access import.meta.env safely here
    } catch (error) {
      // Environment variables not available
    }
    return null;
  }

  private clearEnvironmentVariable(provider: string): void {
    const envVarName = `VITE_${provider.toUpperCase()}_API_KEY`;
    if (typeof window !== 'undefined' && (window as any).electronAPI) {
      (window as any).electronAPI.clearTempEnvVar(envVarName);
    }
  }

  private async testDeepSeekKey(key: string): Promise<boolean> {
    try {
      const response = await fetch('https://api.deepseek.com/v1/models', {
        headers: {
          'Authorization': `Bearer ${key}`
        }
      });
      return response.ok;
    } catch {
      return false;
    }
  }

  private async testOpenAIKey(key: string): Promise<boolean> {
    try {
      const response = await fetch('https://api.openai.com/v1/models', {
        headers: {
          'Authorization': `Bearer ${key}`
        }
      });
      return response.ok;
    } catch {
      return false;
    }
  }

  private async testAnthropicKey(key: string): Promise<boolean> {
    try {
      const response = await fetch('https://api.anthropic.com/v1/messages', {
        method: 'POST',
        headers: {
          'Authorization': `Bearer ${key}`,
          'Content-Type': 'application/json',
          'anthropic-version': '2023-06-01'
        },
        body: JSON.stringify({
          model: 'claude-3-haiku-20240307',
          max_tokens: 1,
          messages: [{ role: 'user', content: 'test' }]
        })
      });
      return response.status !== 401;
    } catch {
      return false;
    }
  }

  private async testGoogleKey(key: string): Promise<boolean> {
    try {
      const response = await fetch(`https://generativelanguage.googleapis.com/v1beta/models?key=${key}`);
      return response.ok;
    } catch {
      return false;
    }
  }

  private async testGitHubKey(key: string): Promise<boolean> {
    try {
      const response = await fetch('https://api.github.com/user', {
        headers: {
          'Authorization': `token ${key}`
        }
      });
      return response.ok;
    } catch {
      return false;
    }
  }
}

export default SecureApiKeyManager;<|MERGE_RESOLUTION|>--- conflicted
+++ resolved
@@ -2,11 +2,6 @@
  * Secure API Key Manager
  * Provides validation, encryption, and secure storage for API keys
  */
-<<<<<<< HEAD
-import { logger } from '../services/Logger';
-
-=======
->>>>>>> 25e57183
 import * as CryptoJS from 'crypto-js';
 
 import { logger } from '../services/Logger';
@@ -47,8 +42,6 @@
   private isElectron: boolean = false;
 
   private constructor() {
-<<<<<<< HEAD
-=======
     // Check if running in Electron
     if (typeof window !== 'undefined' && (window as any).electron?.storage) {
       this.isElectron = true;
@@ -58,7 +51,6 @@
       logger.info('Using localStorage for API keys (browser mode)');
     }
 
->>>>>>> 25e57183
     // Initialize storage first, then get encryption key
     this.storage = window.localStorage;
     // Generate or retrieve encryption key from secure storage
@@ -216,11 +208,7 @@
       // Verify metadata
       if (!storedKey.metadata.encrypted) {
         logger.warn('API key not encrypted, removing...');
-<<<<<<< HEAD
-        this.removeApiKey(provider);
-=======
         await this.removeApiKey(provider);
->>>>>>> 25e57183
         return null;
       }
 
@@ -230,22 +218,14 @@
       // Validate decrypted key
       if (!this.validateApiKey(decryptedKey, provider)) {
         logger.warn('Stored API key is invalid, removing...');
-<<<<<<< HEAD
-        this.removeApiKey(provider);
-=======
         await this.removeApiKey(provider);
->>>>>>> 25e57183
         return null;
       }
 
       return decryptedKey;
     } catch (error) {
       logger.error('Failed to retrieve API key:', error);
-<<<<<<< HEAD
-      this.removeApiKey(provider); // Remove corrupted key
-=======
       await this.removeApiKey(provider); // Remove corrupted key
->>>>>>> 25e57183
       return null;
     }
   }
