--- conflicted
+++ resolved
@@ -45,19 +45,6 @@
 
 // Initialize the app with error boundary
 const root = document.getElementById('root');
-<<<<<<< HEAD
-if (root) {
-  ReactDOM.createRoot(root).render(
-    <React.StrictMode>
-      <ErrorBoundary>
-        <App />
-      </ErrorBoundary>
-    </React.StrictMode>
-  );
-} else {
-  logger.error('Root element not found!');
-}
-=======
 
 if (!root) {
   throw new Error('Root element #root not found in DOM!');
@@ -69,5 +56,4 @@
       <App />
     </ErrorBoundary>
   </React.StrictMode>
-);
->>>>>>> 1760663b
+);